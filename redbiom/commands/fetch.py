import click

from . import cli


@cli.group()
def fetch():
    """Sample data and metadata retrieval."""
    pass


@fetch.command(name='sample-metadata')
@click.option('--from', 'from_', type=click.File('r'), required=False,
              help='A file or stdin which provides samples to search for',
              default=None)
@click.option('--output', required=True, type=click.Path(exists=False),
              help="A filepath to write to.")
<<<<<<< HEAD
@click.option('--context', required=False, type=str, default=None,
              help="The context to search within.")
=======
>>>>>>> 9145638d
@click.option('--all-columns', is_flag=True, default=False,
              help=("If set, all metadata columns for all samples are "
                    "obtained. The empty string is used if the column is not "
                    "present for a given sample."))
@click.argument('samples', nargs=-1)
<<<<<<< HEAD
def fetch_sample_metadata(from_, samples, all_columns, context, output):
=======
def fetch_sample_metadata(from_, samples, all_columns, output):
>>>>>>> 9145638d
    """Retreive sample metadata."""
    import redbiom.util
    iterator = redbiom.util.from_or_nargs(from_, samples)

    import redbiom.fetch
<<<<<<< HEAD
    md, map_ = redbiom.fetch.sample_metadata(iterator, context=context,
                                             common=not all_columns)
=======
    md = redbiom.fetch.sample_metadata(iterator, common=not all_columns)
>>>>>>> 9145638d

    md.to_csv(output, sep='\t', header=True, index=False)

    _write_ambig(map_, output)


@fetch.command(name='observations')
@click.option('--from', 'from_', type=click.File('r'), required=False,
              help='A file or stdin which provides observations to search for',
              default=None)
@click.option('--output', required=True, type=click.Path(exists=False),
              help="A filepath to write to.")
@click.option('--exact', is_flag=True, default=False,
              help="All found samples must contain all specified observations")
@click.option('--context', required=True, type=str,
              help="The context to search within.")
@click.argument('observations', nargs=-1)
def fetch_samples_from_obserations(observations, exact, from_, output,
                                   context):
    """Fetch sample data containing observations."""
    import redbiom.util
    iterable = redbiom.util.from_or_nargs(from_, observations)

    import redbiom.fetch
<<<<<<< HEAD
    tab, map_ = redbiom.fetch.data_from_observations(context, iterable, exact)

    import h5py
    with h5py.File(output, 'w') as fp:
        tab.to_hdf5(fp, 'redbiom')

    _write_ambig(map_, output)
=======
    table = redbiom.fetch.data_from_observations(context, iterable, exact)

    import h5py
    with h5py.File(output, 'w') as fp:
        table.to_hdf5(fp, 'redbiom')
>>>>>>> 9145638d


@fetch.command(name='samples')
@click.option('--from', 'from_', type=click.File('r'), required=False,
              help='A file or stdin which provides samples to search for',
              default=None)
@click.option('--output', required=True, type=click.Path(exists=False),
              help="A filepath to write to.")
@click.option('--context', required=True, type=str,
              help="The context to search within.")
@click.argument('samples', nargs=-1)
def fetch_samples_from_samples(samples, from_, output, context):
    """Fetch sample data."""
    import redbiom.util
    iterable = redbiom.util.from_or_nargs(from_, samples)

    import redbiom.fetch
<<<<<<< HEAD
    table, ambig = redbiom.fetch.data_from_samples(context, iterable)
=======
    table = redbiom.fetch.data_from_samples(context, iterable)
>>>>>>> 9145638d

    import h5py
    with h5py.File(output, 'w') as fp:
        table.to_hdf5(fp, 'redbiom')

    _write_ambig(ambig, output)


def _write_ambig(map_, output):
    if {len(v) for v in map_.values()} != set([1]):
        import json
        ambig = {k: v for k, v in map_.items() if len(v) > 1}
        click.echo("%d sample ambiguities observed. Writing ambiguity "
                   "mappings to: %s" % (len(ambig), output + '.ambiguities'),
                   err=True)
        with open(output + '.ambiguities', 'w') as fp:
            fp.write(json.dumps(ambig))

<|MERGE_RESOLUTION|>--- conflicted
+++ resolved
@@ -15,32 +15,21 @@
               default=None)
 @click.option('--output', required=True, type=click.Path(exists=False),
               help="A filepath to write to.")
-<<<<<<< HEAD
 @click.option('--context', required=False, type=str, default=None,
               help="The context to search within.")
-=======
->>>>>>> 9145638d
 @click.option('--all-columns', is_flag=True, default=False,
               help=("If set, all metadata columns for all samples are "
                     "obtained. The empty string is used if the column is not "
                     "present for a given sample."))
 @click.argument('samples', nargs=-1)
-<<<<<<< HEAD
 def fetch_sample_metadata(from_, samples, all_columns, context, output):
-=======
-def fetch_sample_metadata(from_, samples, all_columns, output):
->>>>>>> 9145638d
     """Retreive sample metadata."""
     import redbiom.util
     iterator = redbiom.util.from_or_nargs(from_, samples)
 
     import redbiom.fetch
-<<<<<<< HEAD
     md, map_ = redbiom.fetch.sample_metadata(iterator, context=context,
                                              common=not all_columns)
-=======
-    md = redbiom.fetch.sample_metadata(iterator, common=not all_columns)
->>>>>>> 9145638d
 
     md.to_csv(output, sep='\t', header=True, index=False)
 
@@ -65,7 +54,6 @@
     iterable = redbiom.util.from_or_nargs(from_, observations)
 
     import redbiom.fetch
-<<<<<<< HEAD
     tab, map_ = redbiom.fetch.data_from_observations(context, iterable, exact)
 
     import h5py
@@ -73,13 +61,6 @@
         tab.to_hdf5(fp, 'redbiom')
 
     _write_ambig(map_, output)
-=======
-    table = redbiom.fetch.data_from_observations(context, iterable, exact)
-
-    import h5py
-    with h5py.File(output, 'w') as fp:
-        table.to_hdf5(fp, 'redbiom')
->>>>>>> 9145638d
 
 
 @fetch.command(name='samples')
@@ -97,11 +78,7 @@
     iterable = redbiom.util.from_or_nargs(from_, samples)
 
     import redbiom.fetch
-<<<<<<< HEAD
     table, ambig = redbiom.fetch.data_from_samples(context, iterable)
-=======
-    table = redbiom.fetch.data_from_samples(context, iterable)
->>>>>>> 9145638d
 
     import h5py
     with h5py.File(output, 'w') as fp:
@@ -118,5 +95,4 @@
                    "mappings to: %s" % (len(ambig), output + '.ambiguities'),
                    err=True)
         with open(output + '.ambiguities', 'w') as fp:
-            fp.write(json.dumps(ambig))
-
+            fp.write(json.dumps(ambig))