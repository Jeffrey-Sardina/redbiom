def create_context(name, description):
    """Create a context within the cache

    Parameters
    ----------
    name : str
        The name of the context, e.g., deblur@150nt
    description : str
        A brief description about the context, e.g., "Default quality
        filtering, followed by application of Deblur with a trim length of
        150nt."

    Redis commmand summary
    ----------------------
    HSET state:context <name> <description>
    """
    import redbiom
    import redbiom._requests

    config = redbiom.get_config()
    post = redbiom._requests.make_post(config)

    post('state', 'HSET', "contexts/%s/%s" % (name, description))


def load_observations(table, context, tag=None):
    """Load observation to sample mappings.

    Parameters
    ----------
    table : biom.Table
        The BIOM table to load.
    context : str
        The context to load into.
    tag : str
        A tag to associated the samples with (e.g., a preparation ID).

    Returns
    -------
    int
        The number of samples in which observations where loaded from.

    Raises
    ------
    ValueError
        If the context to load into does not exist.
        If a samples metadata has not already been loaded.

    Redis command summary
    ---------------------
    SMEMBERS <context>:samples-represented-observations
    SADD <context>:samples:<observation_id> <sample_id> ... <sample_id>
    SADD <context>:samples-represented-observations <sample_id> ... <sample_id>
    """
    import redbiom
    import redbiom._requests
    import redbiom.util

    config = redbiom.get_config()
    post = redbiom._requests.make_post(config)
    get = redbiom._requests.make_get(config)

    redbiom._requests.valid(context, get)

    table = _stage_for_load(table, context, get, 'observations', tag)

    samples = table.ids()[:]

    for values, id_, _ in table.iter(axis='observation', dense=False):
        observed = samples[values.indices]

        payload = "samples:%s/%s" % (id_, "/".join(observed))
        post(context, 'SADD', payload)

    payload = "samples-represented-observations/%s" % '/'.join(samples)
    post(context, 'SADD', payload)

    return len(samples)


def load_sample_data(table, context, tag=None):
    """Load nonzero sample data.

    Parameters
    ----------
    table : biom.Table
        The BIOM table to load.
    context : str
        The context to load into.
    tag : str
        A tag to associated the samples with (e.g., a preparation ID).

    Raises
    ------
    ValueError
        If the context to load into does not exist.
        If a samples metadata has not already been loaded.

    Notes
    -----
    This method does not support non count data.

    This load is formed to be performed in serial within a given context. It
    is safe to issue load commands in parallel as a lock within a context is
    obtained prior to performing the load.

    The observation IDs are remapped into an integer space to reduce memory
    consumption as sOTUs are large. The index is maintained in Redis.

    The indexing scheme requires a central authority for obtaining a unique
    and stable index value. As such, this method obtains a lock for performing
    an update. The index is updated with any new observations seen on each
    load and is stored under the "__observation_index" key. It is stored as
    a JSON object mapping the original observation ID to a stable and unique
    integer; stability and uniqueness is not assured across distinct redis
    databases.

    The data are stored per sample with keys of the form "data:<sample_id>".
    The string stored is tab delimited, where the even indices (i.e .0, 2, 4,
    etc) correspond to the unique index value for an observation ID, and the
    odd indices correspond to the counts associated with the sample/observation
    combination.

    Redis command summary
    ---------------------
    SMEMBERS <context>:samples-represented-observations
    SETNX <context>:__load_table_lock 1
    GET <context>:__observation_index
    SET <context>:data:<sample_id> <packed-nz-representation>
    SET <context>:__observation_index <revised-observation-mappings>
    DEL <context>:__load_table_lock
    SADD <context>:samples-represented-data <sample_id> ... <sample_id>

    Returns
    -------
    int
        The number of samples loaded.
    """
    import time
    import json
    import redbiom
    import redbiom._requests
    import redbiom.util

    config = redbiom.get_config()
    post = redbiom._requests.make_post(config)
    get = redbiom._requests.make_get(config)

    redbiom._requests.valid(context, get)

    acquired = get(context, 'SETNX', '__load_table_lock/1') == 1
    while not acquired:
        # not using redlock as time interval isn't that critical
        time.sleep(1)
        acquired = get(context, 'SETNX', '__load_table_lock/1') == 1

    try:
        table = _stage_for_load(table, context, get, 'data', tag)
        samples = table.ids()[:]
        obs = table.ids(axis='observation')

        # load the observation index
        obs_index = get(context, 'GET', '__observation_index')
        if obs_index is None:
            obs_index = {}
        else:
            obs_index = json.loads(obs_index)

        # update the observation index if and where necessary
        new_ids = {i for i in obs if i not in obs_index}
        id_start = max(obs_index.values() or [-1]) + 1
        for idx, id_ in zip(range(id_start, id_start + len(new_ids)), new_ids):
            obs_index[id_] = idx

        # load up the table per-sample
        for values, id_, _ in table.iter(dense=False):
            int_values = values.astype(int)
            remapped = [obs_index[i] for i in obs[values.indices]]

            packed = '\t'.join(["%s\t%d" % (i, v)
                                for i, v in zip(remapped,
                                                int_values.data)])
            post(context, 'SET', 'data:%s/%s' % (id_, packed))

        # store the index following the load of the table
        post(context, 'SET', '__observation_index/%s' % json.dumps(obs_index))
    except:
        raise
    finally:
        # release the lock no matter what
        get(context, 'DEL', '__load_table_lock')

    payload = "samples-represented-data/%s" % '/'.join(samples)
    post(context, 'SADD', payload)

    return len(samples)
<<<<<<< HEAD


=======


>>>>>>> ca9debf7
def load_sample_metadata(md, tag=None):
    """Load sample metadata.

    Parameters
    ----------
    md : pd.DataFrame
        QIIME or Qiita compatible metadata.
    tag : str, optional
        A tag associated with the information being loaded such as a
        preparation ID.

    Notes
    -----
    Values considered to be non-informative are omitted from load.

<<<<<<< HEAD
    TODO: expose a stable list of the nullables
=======
    TODO: expose a stable list of the nullables, see #19
>>>>>>> ca9debf7

    Returns
    -------
    int
        The number of samples loaded.

    Redis command summary
    ---------------------
    SETNX metadata:__load_md_lock 1
    SMEMBERS metadata:samples-represented
    SET metadata:categories:<sample_id> <JSON-of-informative-columns>
    HMSET metadata:category:<column> <sample_id> <val> ... <sample_id> <val>
    SADD metadata:samples-represented <sample_id> ... <sample_id> ...
    SADD metadata:categories-represented <column> ... <column>
    DEL metadata:__load_md_lock

    """
    import json
    import redbiom
    import redbiom._requests
    import redbiom.util

    config = redbiom.get_config()
    post = redbiom._requests.make_post(config)
    put = redbiom._requests.make_put(config)
    get = redbiom._requests.make_get(config)

    null_values = {'Not applicable', 'Unknown', 'Unspecified',
                   'Missing: Not collected', None,
                   'Missing: Not provided',
                   'Missing: Restricted access',
                   'null', 'NULL', 'no_data', 'None', 'nan'}

    md = md.copy()
    if md.columns[0] not in ['#SampleID', 'sample_name']:
        md = md.reset_index()

    if tag is not None:
        original_ids = md[md.columns[0]][:]

        # if the metadata are tagged, they must have sample metadata already
        # loaded
        if not redbiom.util.has_sample_metadata(original_ids):
            raise ValueError("Sample metadata must be loaded first.")

        # tag the sample IDs
        md[md.columns[0]] = ['%s_%s' % (tag, i) for i in md[md.columns[0]]]

    md.set_index(md.columns[0], inplace=True)

    # subset to only the novel IDs
    represented = get('metadata', 'SMEMBERS', 'samples-represented')
    md = md.loc[set(md.index) - set(represented)]
    if len(md) == 0:
        return 0

    samples = md.index
    indexed_columns = md.columns
    for idx, row in md.iterrows():
        # denote what columns contain information
        columns = [c for c, i in zip(md.columns, row.values)
                   if _indexable(i, null_values)]
        key = "categories:%s" % idx

<<<<<<< HEAD
        # TODO: express metadata-categories using redis sets
        # TODO: dumps is expensive relative to just, say, '\t'.join
=======
        # TODO: express metadata-categories using redis sets, see #18
>>>>>>> ca9debf7
        put('metadata', 'SET', key, json.dumps(columns))

    for col in indexed_columns:
        bulk_set = ["%s/%s" % (idx, v) for idx, v in zip(md.index, md[col])
                    if _indexable(v, null_values)]

        payload = "category:%s/%s" % (col, '/'.join(bulk_set))
        post('metadata', 'HMSET', payload)

    payload = "samples-represented/%s" % '/'.join(md.index)
    post('metadata', 'SADD', payload)

    payload = "categories-represented/%s" % '/'.join(md.columns)
    post('metadata', 'SADD', payload)

    return len(samples)


def _indexable(value, nullables):
    """Returns true if the value appears to be something that storable

    IMPORTANT: we cannot store values which contain a "/" as that character
    has a special meaning for a path.
    """
    if value in nullables:
        return False

    if isinstance(value, (float, int, bool)):
        return True
    else:
        return '/' not in value


def _stage_for_load(table, context, get, memberkey, tag=None):
    """Tag samples, reduce to only those relevant to load

    Parameters
    ----------
    table : biom.Table
        The table to operate on
    context : str
        The context to load into
    get : make_get instance
        A getter
    memberkey : str
        The redis set to check for membership in
    tag : str, optional
        The tag to apply to the samples

    Raises
    ------
    ValueError
        If a samples metadata has not already been loaded.

    Returns
    -------
    biom.Table
        A copy of the input table, filtered to only those samples which are
        novel to the context. Sample IDs reflect tag.
    """
    import redbiom.util

    if tag is None:
        tag = 'UNTAGGED'

    table = table.update_ids({i: "%s_%s" % (tag, i) for i in table.ids()},
                             inplace=False)
    samples = set(table.ids())

    represented = get(context, 'SMEMBERS',
                      'samples-represented-%s' % memberkey)
    represented = set(represented)
    to_load = samples - represented

    if not redbiom.util.has_sample_metadata(to_load):
        raise ValueError("Sample metadata must be loaded first.")

    table.filter(to_load)
    return table.filter(lambda v, i, md: v.sum() > 0, axis='observation')<|MERGE_RESOLUTION|>--- conflicted
+++ resolved
@@ -194,13 +194,8 @@
     post(context, 'SADD', payload)
 
     return len(samples)
-<<<<<<< HEAD
-
-
-=======
-
-
->>>>>>> ca9debf7
+
+
 def load_sample_metadata(md, tag=None):
     """Load sample metadata.
 
@@ -216,11 +211,7 @@
     -----
     Values considered to be non-informative are omitted from load.
 
-<<<<<<< HEAD
-    TODO: expose a stable list of the nullables
-=======
     TODO: expose a stable list of the nullables, see #19
->>>>>>> ca9debf7
 
     Returns
     -------
@@ -285,12 +276,7 @@
                    if _indexable(i, null_values)]
         key = "categories:%s" % idx
 
-<<<<<<< HEAD
-        # TODO: express metadata-categories using redis sets
-        # TODO: dumps is expensive relative to just, say, '\t'.join
-=======
         # TODO: express metadata-categories using redis sets, see #18
->>>>>>> ca9debf7
         put('metadata', 'SET', key, json.dumps(columns))
 
     for col in indexed_columns:
