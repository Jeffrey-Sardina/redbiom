--- conflicted
+++ resolved
@@ -3,11 +3,7 @@
 
 # What is this?
 
-<<<<<<< HEAD
-Redbiom is a cache service to sample metadata and sample data. It allows for rapidly:
-=======
 Redbiom is a cache service for sample metadata and sample data. It allows for rapidly:
->>>>>>> 10faf79b
 
 * finding samples by the observations they contain
 * finding samples by arbitrary metadata searches
@@ -20,11 +16,7 @@
 
 This repository defines the de facto redbiom data representation, and one possible interface into the resource. Other interfaces (e.g., Javascript) are possible to define. Please see the Design section below for details about how other interfaces can be written.
 
-<<<<<<< HEAD
-By default, redbiom will search against `qiita.ucsd.edu`. This can be changed at runtime by setting the `REDBIOM_HOST` environmental variable, e.g., `export REDBIOM_HOST=http://qiita.ucsd.edu:7379`. The default host is **read-only** and administrative functions like loading data will not work against it.
-=======
 By default, redbiom will search against `qiita.ucsd.edu:7379`. This can be changed at runtime by setting the `REDBIOM_HOST` environmental variable, e.g., `export REDBIOM_HOST=http://qiita.ucsd.edu:7379`. The default host is **read-only** and administrative functions like loading data will not work against it.
->>>>>>> 10faf79b
 
 If you intend to **load** your own data, you must setup a local instance (please see the server installation instructions below). In addition, you must explicitly set the `REDBIOM_HOST` environment variable.
 
@@ -32,32 +24,21 @@
 
 ### General requirements
 
-<<<<<<< HEAD
-Redbiom epends on [BIOM](http://biom-format.org/) (tested on >= 2.1.5), [Pandas](http://pandas.pydata.org/) (tested on 0.19.0), [Click](http://click.pocoo.org/5/) (required >= 6.7), [nltk](http://www.nltk.org/) (tested on 3.2.2), [joblib](https://pythonhosted.org/joblib/) (tested on 0.9.3), and [scipy](https://www.scipy.org/) (whatever BIOM is happy with).
-=======
 Redbiom depends on [BIOM](http://biom-format.org/) (tested on >= 2.1.5), [Pandas](http://pandas.pydata.org/) (tested on 0.19.0), [Click](http://click.pocoo.org/5/) (required >= 6.7), [nltk](http://www.nltk.org/) (tested on 3.2.2), [joblib](https://pythonhosted.org/joblib/) (tested on 0.9.3), and [scipy](https://www.scipy.org/) (whatever BIOM is happy with).
->>>>>>> 10faf79b
 
 ### Client
 
 If you would like to use redbiom as only a client (which is the general case), then the following instructions apply.
 
     $ git clone https://github.com/wasade/redbiom.git
-<<<<<<< HEAD
-=======
     $ cd redbiom
->>>>>>> 10faf79b
     $ pip install -e .  
 
 ### Server
 
 If you would like to run your own resource, and load data locally or private data, then the following instructions apply.
 
-<<<<<<< HEAD
-In addition to the general requirements, redbiom server needs [Redis](https://redis.io/) (tested with 3.2.6) and [Webdis](http://webd.is/) (just clone the repo). It is not necessary to have super user access to establish a redbiom server.
-=======
 In addition to the general requirements, redbiom server needs [Redis](https://redis.io/) (tested with 2.8.17 and 3.2.6) and [Webdis](http://webd.is/) (just clone the repo). It is not necessary to have super user access to establish a redbiom server.
->>>>>>> 10faf79b
 
 For Redis, the following has worked on OSX and multiple flavors of Linux without issue.
 
@@ -170,20 +151,6 @@
 # Caveats
 
 Redbiom is still in heavy active development. At this time, there are still some important caveats. 
-<<<<<<< HEAD
-
-* Metadata values containing `/` characters cannot be represented the forward slash is used to denote arguments with Webdis. At present, these values are omitted. This is more generally a problem for dates which have not been normalized into an ISO standard. See issue #9.
-* Metadata values which appear to be null are not stored. The set of values currently considered nulls are: 
-    
-    {'Not applicable', 'Unknown', 'Unspecified', 'Missing: Not collected',
-     'Missing: Not provided', 'Missing: Restricted access',
-     'null', 'NULL', 'no_data', 'None', 'nan'}
-     
-* Taxonomy and other observation metadata are not stored at this time.
-
-# Design
-
-=======
 
 * Metadata values containing `/` characters cannot be represented the forward slash is used to denote arguments with Webdis. At present, these values are omitted. This is more generally a problem for dates which have not been normalized into an ISO standard. See issue #9.
 * Metadata values which appear to be null are not stored. The set of values currently considered nulls are: 
@@ -198,7 +165,6 @@
 
 # Design
 
->>>>>>> 10faf79b
 ### Python and testing
 There are a few design decisions in place which deviate from some other typical Python projects. First off, the majority of `import`s are deferred. The motivating force here is to minimize overhead on load as to provide a responsive user interface -- deferred imports are the most straight forward way to accomplish that goal. 
 
@@ -221,7 +187,4 @@
 * `<context>:samples-represented-data` the samples within the context which contain BIOM data
 * `<context>:samples-represented-observations` the samples represented within the context which contain observation mappings
 * `<context>:observation-index` a mapping between an observation ID and a context-unique stable integer
-* `<context>:observation-index-inverted` a mapping between a context-unique stable integer and its associated observation ID 
-
-
-
+* `<context>:observation-index-inverted` a mapping between a context-unique stable integer and its associated observation ID 